--- conflicted
+++ resolved
@@ -125,17 +125,6 @@
     f = open(dir_entry.path)
 
     metadata = read_metadata(f)
-<<<<<<< HEAD
-    content = f.read()
-    html_content = mistune.markdown(content)
-
-    # If there is no title attribute in the metadata the filename (without suffix) will be used.
-    post = {'content': html_content}
-
-    if 'title' not in metadata:
-        post['title'] = os.path.splitext(dir_entry.name)[0]
-
-=======
     title = read_title(f)
     first_paragraph = read_first_paragraph(f)
     content = read_rest_of_file(f)
@@ -149,7 +138,6 @@
         'first_paragraph': first_paragraph,
         'content': content
     }
->>>>>>> ba867db2
     post.update(metadata)
 
     return post
